--- conflicted
+++ resolved
@@ -742,15 +742,11 @@
             if not (self._loadDatasetWarning() and self._loadDatasetWarningReally()):
                 return
 
-<<<<<<< HEAD
         new_df = pd.read_csv(
             dataset_path, index_col="Reading", dtype=settings.DATAFRAME.HEADER_DTYPES
         )
         if list(new_df.columns) != settings.DATAFRAME.HEADER:
-=======
-        new_df = pd.read_csv(dataset_path, index_col="Reading", dtype=self.DF_HEADER_DTYPES)
-        if list(new_df.columns) != self.DF_HEADER:
->>>>>>> 5913e9eb
+
             QMessageBox.critical(
                 self,
                 "Load dataset",
